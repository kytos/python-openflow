"""Defines common structures and enums for controller2switch."""

# System imports
from enum import Enum

# Local source tree imports
from pyof.foundation.base import GenericBitMask, GenericMessage, GenericStruct
from pyof.foundation.basic_types import (Char, FixedTypeList, Pad, UBInt8,
                                         UBInt16, UBInt32, UBInt64)
from pyof.foundation.constants import DESC_STR_LEN, SERIAL_NUM_LEN
from pyof.v0x04.controller2switch.meter_mod import MeterBandType, MeterFlags
from pyof.v0x04.asynchronous.flow_removed import FlowRemovedReason
from pyof.v0x04.asynchronous.packet_in import PacketInReason
from pyof.v0x04.asynchronous.port_status import PortReason
from pyof.v0x04.controller2switch.meter_mod import Meter
from pyof.v0x04.common.action import ActionHeader
from pyof.v0x04.common.flow_match import Match
from pyof.v0x04.common.header import Header
from pyof.v0x04.controller2switch.meter_mod import (Meter, MeterFlags,
                                                    MeterBandHeader,
                                                    ListOfMeterBandHeader)

# Third-party imports

<<<<<<< HEAD
__all__ = ('AggregateStatsReply', 'AggregateStatsRequest', 'ConfigFlags',
           'ControllerRole', 'DescStats', 'ExperimenterMultipartHeader',
           'FlowStats', 'FlowStatsRequest', 'ListOfActions', 'MultipartTypes',
           'PortStats', 'PortStatsRequest', 'QueueStats', 'QueueStatsRequest',
           'StatsTypes', 'TableStats')
=======
__all__ = ('AggregateStatsReply', 'AggregateStatsRequest', 'Bucket',
           'BucketCounter', 'ConfigFlags', 'ControllerRole', 'DescStats',
           'FlowStats', 'FlowStatsRequest', 'GroupCapabilities',
           'GroupDescStats', 'GroupFeatures', 'GroupStats',
           'GroupStatsRequest', 'ListOfActions', 'MultipartTypes', 'PortStats',
           'PortStatsRequest', 'QueueStats', 'QueueStatsRequest', 'StatsTypes',
           'TableStats', 'MeterMultipartRequest', 'MeterConfig',
           'MeterFeatures', 'BandStats', 'ListOfBandStats', 'MeterStats')
>>>>>>> 2bef5563

# Enums


class ConfigFlags(Enum):
    """Handling of IP fragments."""

    #: No special handling for fragments.
    OFPC_FRAG_NORMAL = 0
    #: Drop fragments.
    OFPC_FRAG_DROP = 1
    #: Reassemble (only if OFPC_IP_REASM set).
    OFPC_FRAG_REASM = 2
    OFPC_FRAG_MASK = 3


class ControllerRole(Enum):
    """Controller roles."""

    #: Don’t change current role.
    OFPCR_ROLE_NOCHANGE = 0
    #: Default role, full access.
    OFPCR_ROLE_EQUAL = 1
    #: Full access, at most one master.
    OFPCR_ROLE_MASTER = 2
    #: Read-only access.
    OFPCR_ROLE_SLAVE = 3


class GroupCapabilities(GenericBitMask):
    """Group configuration flags."""

    #: Support weight for select groups.
    OFPGFC_SELECT_WEIGHT = 1 << 0
    #: Support liveness for select groups.
    OFPGFC_SELECT_LIVENESS = 1 << 1
    #: Support chaining groups.
    OFPGFC_CHAINING = 1 << 2
    #: Chack chaining for loops and delete.
    OFPGFC_CHAINING_CHECKS = 1 << 3


class MultipartTypes(Enum):
    """Types of Multipart Messages, both Request and Reply."""

    #: Description of this OpenFlow switch.
    #: The request body is empty.
    #: The reply body is struct ofp_desc.
    OFPMP_DESC = 0

    #: Individual flow statistics.
    #: The request body is struct ofp_flow_stats_request.
    #: The reply body is an array of struct ofp_flow_stats.
    OFPMP_FLOW = 1

    #: Aggregate flow statistics.
    #: The request body is struct ofp_aggregate_stats_request.
    #: The reply body is struct ofp_aggregate_stats_reply.
    OFPMP_AGGREGATE = 2

    #: Flow table statistics.
    #: The request body is empty.
    #: The reply body is an array of struct ofp_table_stats.
    OFPMP_TABLE = 3

    #: Port statistics.
    #: The request body is struct ofp_port_stats_request.
    #: The reply body is an array of struct ofp_port_stats.
    OFPMP_PORT_STATS = 4

    #: Queue statistics for a port.
    #: The request body is struct ofp_queue_stats_request.
    #: The reply body is an array of struct ofp_queue_stats.
    OFPMP_QUEUE = 5

    #: Group counter statistics.
    #: The request body is struct ofp_group_stats_request.
    #: The reply is an array of struct ofp_group_stats.
    OFPMP_GROUP = 6

    #: Group description.
    #: The request body is empty.
    #: The reply body is an array of struct ofp_group_desc_stats.
    OFPMP_GROUP_DESC = 7

    #: Group features.
    #: The request body is empty.
    #: The reply body is struct ofp_group_features.
    OFPMP_GROUP_FEATURES = 8

    #: Meter statistics.
    #: The request body is struct ofp_meter_multipart_requests.
    #: The reply body is an array of struct ofp_meter_stats.
    OFPMP_METER = 9

    #: Meter configuration.
    #: The request body is struct ofp_meter_multipart_requests.
    #: The reply body is an array of struct ofp_meter_config.
    OFPMP_METER_CONFIG = 10

    #: Meter features.
    #: The request body is empty.
    #: The reply body is struct ofp_meter_features.
    OFPMP_METER_FEATURES = 11

    #: Table features.
    #: The request body is either empty or contains an array of
    #: struct ofp_table_features containing the controller’s desired view of
    #: the switch. If the switch is unable to set the specified view an error
    #: is returned.
    #: The reply body is an array of struct ofp_table_features.
    OFPMP_TABLE_FEATURES = 12

    #: Port description.
    #: The request body is empty.
    #: The reply body is an array of struct ofp_port.
    OFPMP_PORT_DESC = 13

    #: Experimenter extension.
    #: The request and reply bodies begin with
    #: struct ofp_experimenter_multipart_header.
    #: The request and reply bodies are otherwise experimenter-defined.
    OFPMP_EXPERIMENTER = 0xffff


class StatsTypes(Enum):
    """Type field to be used both in both request and reply.

    It specifies the kind of information being passed and determines how the
    body field is interpreted.
    """

    #: Description of this OpenFlow switch. The request body is empty.
    OFPST_DESC = 0
    #: Individual flow statistics. The request body is struct
    #: ofp_flow_stats_request.
    OFPST_FLOW = 1
    #: Aggregate flow statistics. The request body is struct
    #: ofp_aggregate_stats_request.
    OFPST_AGGREGATE = 2
    #: Flow table statistics. The request body is empty.
    OFPST_TABLE = 3
    #: Physical port statistics. The request body is empty.
    OFPST_PORT = 4
    #: Queue statistics for a port. The request body defines the port
    OFPST_QUEUE = 5
    #: Vendor extension. The request and reply bodies begin with a 32-bit
    #: vendor ID
    OFPST_VENDOR = 0xffff


# Classes


class AggregateStatsReply(GenericStruct):
    """Body of reply to OFPMP_AGGREGATE request."""

    #: Number of packets in flows.
    packet_count = UBInt64()
    #: Number of bytes in flows.
    byte_count = UBInt64()
    #: Number of flows.
    flow_count = UBInt32()
    #: Align to 64 bits
    pad = Pad(4)

    def __init__(self, packet_count=None, byte_count=None, flow_count=None):
        """The constructor just assings parameters to object attributes.

        Args:
            packet_count (int): Number of packets in flows
            byte_count (int):   Number of bytes in flows
            flow_count (int):   Number of flows
        """
        super().__init__()
        self.packet_count = packet_count
        self.byte_count = byte_count
        self.flow_count = flow_count


class AggregateStatsRequest(GenericStruct):
    """Body for ofp_stats_request of type OFPST_AGGREGATE."""

    #: ID of table to read (from ofp_table_stats) OFPTT_ALL for all tables.
    table_id = UBInt8()
    #: Align to 32 bits.
    pad = Pad(3)
    #: Require matching entries to include this as an output port. A value of
    #: OFPP_ANY indicates no restriction.
    out_port = UBInt32()
    #: Require matching entries to include this as an output group. A value of
    #: OFPG_ANY indicates no restriction.
    out_group = UBInt32()
    #: Align to 64 bits
    pad2 = Pad(4)
    #: Require matching entries to contain this cookie value
    cookie = UBInt64()
    #: Mask used to restrict the cookie bits that must match. A value of 0
    #: indicates no restriction.
    cookie_mask = UBInt64()
    #: Fields to match. Variable size.
    match = Match()

    def __init__(self, table_id=None, out_port=None, out_group=None,
                 cookie=None, cookie_mask=None, match=None):
        """The constructor just assings parameters to object attributes.

        Args:
            table_id (int): ID of table to read (from ofp_table_stats)
                OFPTT_ALL for all tables.
            out_port (int): Require matching entries to include this as an
                output port. A value of OFPP_ANY indicates no restriction.
            out_group (in): Require matching entries to include this as an
                output group. A value of OFPG_ANY indicates no restriction.
            cookie (int): Require matching entries to contain this cookie value
            cookie_mask (int): Mask used to restrict the cookie bits that must
                match. A value of 0 indicates no restriction.
            match (Match): Fields to match. Variable size
        """
        super().__init__()
        self.table_id = table_id
        self.out_port = out_port
        self.out_group = out_group
        self.cookie = cookie
        self.cookie_mask = cookie_mask
        self.match = match


class Bucket(GenericStruct):
    """Bucket for use in groups."""

    length = UBInt16()
    weight = UBInt16()
    watch_port = UBInt32()
    watch_group = UBInt32()
    pad = Pad(4)
    actions = FixedTypeList(ActionHeader)

    def __init__(self, length=None, weight=None, watch_port=None,
                 watch_group=None, actions=None):
        """Initialize all instance variables.

        Args:
            length (int): Length the bucket in bytes, including this header and
                any padding to make it 64-bit aligned.
            weight (int): Relative weight of bucket. Only defined for select
                groups.
            watch_port (int): Port whose state affects whether this bucket is
                live. Only required for fast failover groups.
            watch_group (int): Group whose state affects whether this bucket is
                live. Only required for fast failover groups.
            actions (:func:`list` of :class:`.ActionHeader`): The action length
                is inferred from the length field in the header.
        """
        super().__init__()
        self.length = length
        self.weight = weight
        self.watch_port = watch_port
        self.watch_group = watch_group
        self.actions = actions


class BucketCounter(GenericStruct):
    """Used in group stats replies."""

    #: Number of packets processed by bucket.
    packet_count = UBInt64()
    #: Number of bytes processed by bucket.
    byte_count = UBInt64()

    def __init__(self, packet_count=None, byte_count=None):
        """The constructor just assigns parameters to object attributes.

        Args:
            packet_count: Number of packets processed by bucket.
            byte_count: Number of bytes processed by bucket.
        """
        super().__init__()
        self.packet_count = packet_count
        self.byte_count = byte_count


class DescStats(GenericStruct):
    """Information available from the OFPST_DESC stats request.

    Information about the switch manufacturer, hardware revision, software
    revision, serial number and a description field.
    """

    #: Manufacturer description
    mfr_desc = Char(length=DESC_STR_LEN)
    #: Hardware description
    hw_desc = Char(length=DESC_STR_LEN)
    #: Software description
    sw_desc = Char(length=DESC_STR_LEN)
    #: Serial number
    serial_num = Char(length=SERIAL_NUM_LEN)
    #: Datapath description
    dp_desc = Char(length=DESC_STR_LEN)

    def __init__(self, mfr_desc=None, hw_desc=None, sw_desc=None,
                 serial_num=None, dp_desc=None):
        """The constructor just assigns parameters to object attributes.

        Args:
            mfr_desc (str): Manufacturer description
            hw_desc (str): Hardware description
            sw_desc (str): Software description
            serial_num (str): Serial number
            dp_desc (str): Datapath description
        """
        super().__init__()
        self.mfr_desc = mfr_desc
        self.hw_desc = hw_desc
        self.sw_desc = sw_desc
        self.serial_num = serial_num
        self.dp_desc = dp_desc


class ExperimenterMultipartHeader(GenericStruct):
    """Body for ofp_multipart_request/reply of type OFPMP_EXPERIMENTER."""

    experimenter = UBInt32()
    exp_type = UBInt32()
    #: Followed by experimenter-defined arbitrary data.

    def __init__(self, experimenter=None, exp_type=None):
        """The constructor just assigns parameters to object attributes.

        Args:
            experimenter: Experimenter ID which takes the same form as in
                struct ofp_experimenter_header (class ExperimenterHeader).
            exp_type: Experimenter defined.
        """
        super().__init__()
        self.experimenter = experimenter
        self.exp_type = exp_type


class FlowStats(GenericStruct):
    """Body of reply to OFPST_FLOW request."""

    length = UBInt16()
    table_id = UBInt8()
    #: Align to 32 bits.
    pad = Pad(1)
    duration_sec = UBInt32()
    duration_nsec = UBInt32()
    priority = UBInt16()
    idle_timeout = UBInt16()
    hard_timeout = UBInt16()
    flags = UBInt16()
    #: Align to 64-bits
    pad2 = Pad(4)
    cookie = UBInt64()
    packet_count = UBInt64()
    byte_count = UBInt64()
    match = Match()

    def __init__(self, length=None, table_id=None, duration_sec=None,
                 duration_nsec=None, priority=None, idle_timeout=None,
                 hard_timeout=None, flags=None, cookie=None, packet_count=None,
                 byte_count=None, match=None):
        """The constructor just assings parameters to object attributes.

        Args:
            length (int): Length of this entry.
            table_id (int): ID of table flow came from.
            duration_sec (int): Time flow has been alive in seconds.
            duration_nsec (int): Time flow has been alive in nanoseconds in
                addition to duration_sec.
            priority (int): Priority of the entry. Only meaningful when this
                is not an exact-match entry.
            idle_timeout (int): Number of seconds idle before expiration.
            hard_timeout (int): Number of seconds before expiration.
            cookie (int): Opaque controller-issued identifier.
            packet_count (int): Number of packets in flow.
            byte_count (int): Number of bytes in flow.
            match (Match): Description of fields.
        """
        super().__init__()
        self.length = length
        self.table_id = table_id
        self.duration_sec = duration_sec
        self.duration_nsec = duration_nsec
        self.priority = priority
        self.idle_timeout = idle_timeout
        self.hard_timeout = hard_timeout
        self.flags = flags
        self.cookie = cookie
        self.packet_count = packet_count
        self.byte_count = byte_count


class FlowStatsRequest(GenericStruct):
    """Body for ofp_stats_request of type OFPST_FLOW."""

    table_id = UBInt8()
    #: Align to 32 bits.
    pad = Pad(3)
    out_port = UBInt32()
    out_group = UBInt32()
    pad2 = Pad(4)
    cookie = UBInt64()
    cookie_mask = UBInt64()
    match = Match()

    def __init__(self, table_id=None, out_port=None, out_group=None,
                 cookie=None, cookie_mask=None, match=None):
        """The constructor just assings parameters to object attributes.

        Args:
            table_id (int): ID of table to read (from pyof_table_stats)
                0xff for all tables or 0xfe for emergency.
            out_port (:class:`int`, :class:`.Port`): Require matching entries
                to include this as an output port. A value of
                :attr:`.Port.OFPP_NONE` indicates no restriction.
            out_group: Require matching entries to include this as an output
                group. A value of OFPG_ANY indicates no restriction.
            cookie: Requires matching entries to contain this cookie value
            cookie_mask: Mask used to restrict the cookie bits that must match.
                A value of 0 indicates no restriction.
            match (Match): Fields to match.
        """
        super().__init__()
        self.table_id = table_id
        self.out_port = out_port
        self.out_group = out_group
        self.cookie = cookie
        self.cookie_mask = cookie_mask
        self.match = match


class GroupDescStats(GenericStruct):
    """Body of reply to OFPMP_GROUP_DESC request."""

    length = UBInt16()
    group_type = UBInt8()
    #: Pad to 64 bits.
    pad = Pad(1)
    group_id = UBInt32()
    buckets = FixedTypeList(Bucket)

    def __init__(self, length=None, group_type=None, group_id=None,
                 buckets=None):
        """The constructor just assigns parameters to object attributes.

        Args:
            length: Length of this entry.
            group_type: One of OFPGT_*.
            group_id: Group identifier.
            buckets: List of buckets in group.
        """
        super().__init__()
        self.length = length
        self.group_type = group_type
        self.group_id = group_id
        self.buckets = buckets


class GroupFeatures(GenericStruct):
    """Body of reply to OFPMP_GROUP_FEATURES request.Group features."""

    types = UBInt32()
    capabilities = UBInt32()
    max_groups1 = UBInt32()
    max_groups2 = UBInt32()
    max_groups3 = UBInt32()
    max_groups4 = UBInt32()
    actions1 = UBInt32()
    actions2 = UBInt32()
    actions3 = UBInt32()
    actions4 = UBInt32()

    def __init__(self, types=None, capabilities=None, max_groups1=None,
                 max_groups2=None, max_groups3=None, max_groups4=None,
                 actions1=None, actions2=None, actions3=None, actions4=None):
        """The constructor just assigns parameters to object attributes.

        Args:
            types: Bitmap of OFPGT_* values supported.
            capabilities: Bitmap of OFPGFC_* capability supported.
            max_groups: 4-position array; Maximum number of groups for each
                type.
            actions: 4-position array; Bitmaps of OFPAT_* that are supported.
        """
        super().__init__()
        self.types = types
        self.capabilities = capabilities
        self.max_groups1 = max_groups1
        self.max_groups2 = max_groups2
        self.max_groups3 = max_groups3
        self.max_groups4 = max_groups4
        self.actions1 = actions1
        self.actions2 = actions2
        self.actions3 = actions3
        self.actions4 = actions4


class GroupStats(GenericStruct):
    """Body of reply to OFPMP_GROUP request."""

    length = UBInt16()
    #: Align to 64 bits.
    pad = Pad(2)
    group_id = UBInt32()
    ref_count = UBInt32()
    #: Align to 64 bits.
    pad2 = Pad(4)
    packet_count = UBInt64()
    byte_count = UBInt64()
    duration_sec = UBInt32()
    duration_nsec = UBInt32()
    bucket_stats = FixedTypeList(BucketCounter)

    def __init__(self, length=None, group_id=None, ref_count=None,
                 packet_count=None, byte_count=None, duration_sec=None,
                 duration_nsec=None, bucket_stats=None):
        """The constructor just assings parameters to object attributes.

        Args:
            length: Length of this entry
            group_id: Group identifier
            ref_count: Number of flows or groups that directly forward
                to this group.
            packet_count: Number of packets processed by group
            byte_count: Number of bytes processed by group
            duration_sec: Time group has been alive in seconds
            duration_nsec: Time group has been alive in nanoseconds
            bucket_stats: List of stats of group buckets
        """
        super().__init__()
        self.length = length
        self.group_id = group_id
        self.ref_count = ref_count
        self.packet_count = packet_count
        self.byte_count = byte_count
        self.duration_sec = duration_sec
        self.duration_nsec = duration_nsec
        self.bucket_stats = bucket_stats


class GroupStatsRequest(GenericStruct):
    """Body of OFPMP_GROUP request."""

    #: Group id. All groups is OFPG_ALL
    group_id = UBInt32()
    #: Align to 64 bits
    pad = Pad(4)

    def __init__(self, group_id=None):
        """The constructor just assigns parameters to object attributes.

        Args:
            group_id(int): ID of group to read. OFPG_ALL to request informatio
                for all groups.
        """
        super().__init__()
        self.group_id = group_id


class ListOfActions(FixedTypeList):
    """List of actions.

    Represented by instances of ActionHeader and used on ActionHeader objects.
    """

    def __init__(self, items=None):
        """The constructor just assings parameters to object attributes.

        Args:
            items (ActionHeader): Instance or a list of instances.
        """
        super().__init__(pyof_class=ActionHeader, items=items)


class PortStats(GenericStruct):
    """Body of reply to OFPST_PORT request.

    If a counter is unsupported, set the field to all ones.
    """

    port_no = UBInt32()
    #: Align to 64-bits.
    pad = Pad(4)
    rx_packets = UBInt64()
    tx_packets = UBInt64()
    rx_bytes = UBInt64()
    tx_bytes = UBInt64()
    rx_dropped = UBInt64()
    tx_dropped = UBInt64()
    rx_errors = UBInt64()
    tx_errors = UBInt64()
    rx_frame_err = UBInt64()
    rx_over_err = UBInt64()
    rx_crc_err = UBInt64()
    collisions = UBInt64()
    duration_sec = UBInt32()
    duration_nsec = UBInt32()

    def __init__(self, port_no=None, rx_packets=None,
                 tx_packets=None, rx_bytes=None, tx_bytes=None,
                 rx_dropped=None, tx_dropped=None, rx_errors=None,
                 tx_errors=None, rx_frame_err=None, rx_over_err=None,
                 rx_crc_err=None, collisions=None, duration_sec=None,
                 duration_nsec=None):
        """The constructor assigns parameters to object attributes.

        Args:
            port_no (:class:`int`, :class:`.Port`): Port number.
            rx_packets (int): Number of received packets.
            tx_packets (int): Number of transmitted packets.
            rx_bytes (int): Number of received bytes.
            tx_bytes (int): Number of transmitted bytes.
            rx_dropped (int): Number of packets dropped by RX.
            tx_dropped (int): Number of packets dropped by TX.
            rx_errors (int): Number of receive errors. This is a super-set of
                more specific receive errors and should be greater than or
                equal to the sum of all rx_*_err values.
            tx_errors (int): Number of transmit errors.  This is a super-set of
                more specific transmit errors and should be greater than or
                equal to the sum of all tx_*_err values (none currently
                defined).
            rx_frame_err (int): Number of frame alignment errors.
            rx_over_err (int): Number of packets with RX overrun.
            rx_crc_err (int): Number of CRC errors.
            collisions (int): Number of collisions.
            duration_sec (int): Time port has been alive in seconds
            duration_nsec (int): Time port has been alive in nanoseconds beyond
                duration_sec
        """
        super().__init__()
        self.port_no = port_no
        self.rx_packets = rx_packets
        self.tx_packets = tx_packets
        self.rx_bytes = rx_bytes
        self.tx_bytes = tx_bytes
        self.rx_dropped = rx_dropped
        self.tx_dropped = tx_dropped
        self.rx_errors = rx_errors
        self.tx_errors = tx_errors
        self.rx_frame_err = rx_frame_err
        self.rx_over_err = rx_over_err
        self.rx_crc_err = rx_crc_err
        self.collisions = collisions
        self.duration_sec = duration_sec
        self.duration_nsec = duration_nsec


class PortStatsRequest(GenericStruct):
    """Body for ofp_stats_request of type OFPST_PORT."""

    port_no = UBInt32()
    #: Align to 64-bits.
    pad = Pad(4)

    def __init__(self, port_no=None):
        """The constructor just assings parameters to object attributes.

        Args:
            port_no (:class:`int`, :class:`.Port`): OFPST_PORT message must
                request statistics either for a single port (specified in
                ``port_no``) or for all ports (if port_no ==
                :attr:`.Port.OFPP_NONE`).
        """
        super().__init__()
        self.port_no = port_no


class QueueStats(GenericStruct):
    """Implements the reply body of a port_no."""

    port_no = UBInt32()
    queue_id = UBInt32()
    tx_bytes = UBInt64()
    tx_packets = UBInt64()
    tx_errors = UBInt64()
    duration_sec = UBInt32()
    duration_nsec = UBInt32()

    def __init__(self, port_no=None, queue_id=None, tx_bytes=None,
                 tx_packets=None, tx_errors=None, duration_sec=None,
                 duration_nsec=None):
        """The constructor just assings parameters to object attributes.

        Args:
            port_no (:class:`int`, :class:`.Port`): Port Number.
            queue_id (int): Queue ID.
            tx_bytes (int): Number of transmitted bytes.
            tx_packets (int): Number of transmitted packets.
            tx_errors (int): Number of packets dropped due to overrun.
            duration_sec (int): Time queue has been alive in seconds.
            duration_nsec (int): Time queue has been alive in nanoseconds
                beyond duration_sec.
        """
        super().__init__()
        self.port_no = port_no
        self.queue_id = queue_id
        self.tx_bytes = tx_bytes
        self.tx_packets = tx_packets
        self.tx_errors = tx_errors
        self.duration_sec = duration_sec
        self.duration_nsec = duration_nsec


class QueueStatsRequest(GenericStruct):
    """Implements the request body of a ``port_no``."""

    port_no = UBInt32()
    queue_id = UBInt32()

    def __init__(self, port_no=None, queue_id=None):
        """The constructor just assings parameters to object attributes.

        Args:
            port_no (:class:`int`, :class:`.Port`): All ports if
                :attr:`.Port.OFPP_ALL`.
            queue_id (int): All queues if OFPQ_ALL.
        """
        super().__init__()
        self.port_no = port_no
        self.queue_id = queue_id


class TableStats(GenericStruct):
    """Body of reply to OFPST_TABLE request."""

    table_id = UBInt8()
    #: Align to 32-bits.
    pad = Pad(3)
    active_count = UBInt32()
    lookup_count = UBInt64()
    matched_count = UBInt64()

    def __init__(self, table_id=None, name=None, max_entries=None,
                 active_count=None, lookup_count=None,
                 matched_count=None):
        """The constructor just assings parameters to object attributes.

        Args:
            table_id (int): Identifier of table.  Lower numbered tables are
                consulted first.
            active_count (int): Number of active entries.
            lookup_count (int): Number of packets looked up in table.
            matched_count (int): Number of packets that hit table.
        """
        super().__init__()
        self.table_id = table_id
        self.active_count = active_count
        self.lookup_count = lookup_count
        self.matched_count = matched_count


# Base Classes for other messages - not meant to be directly used, so, because
# of that, they will not be inserted on the __all__ attribute.


class AsyncConfig(GenericMessage):
    """Asynchronous message configuration base class.

    Common structure for SetAsync and GetAsyncReply messages.

    AsyncConfig contains three 2-element arrays. Each array controls whether
    the controller receives asynchronous messages with a specific
    :class:`~.common.header.Type`. Within each array, element 0 specifies
    messages of interest when the controller has a OFPCR_ROLE_EQUAL or
    OFPCR_ROLE_MASTER role; element 1, when the controller has a
    OFPCR_ROLE_SLAVE role. Each array element is a bit-mask in which a 0-bit
    disables receiving a message sent with the reason code corresponding to the
    bit index and a 1-bit enables receiving it.
    """

    #: OpenFlow :class:`~common.header.Header`
    #: OFPT_GET_ASYNC_REPLY or OFPT_SET_ASYNC.
    header = Header()
    packet_in_mask1 = UBInt32(enum_ref=PacketInReason)
    packet_in_mask2 = UBInt32(enum_ref=PacketInReason)
    port_status_mask1 = UBInt32(enum_ref=PortReason)
    port_status_mask2 = UBInt32(enum_ref=PortReason)
    flow_removed_mask1 = UBInt32(enum_ref=FlowRemovedReason)
    flow_removed_mask2 = UBInt32(enum_ref=FlowRemovedReason)

    def __init__(self, xid=None, packet_in_mask1=None, packet_in_mask2=None,
                 port_status_mask1=None, port_status_mask2=None,
                 flow_removed_mask1=None, flow_removed_mask2=None):
        """Base class for Asynchronous configuration messages.

        Common structure for SetAsync and GetAsyncReply messages.

        Args:
            xid (int): xid to be used on the message header.
            packet_in_mask1 (): .
            packet_in_mask2 (): .
            port_status_mask1 (): .
            port_status_mask2 (): .
            flow_removed_mask1 (): .
            flow_removed_mask2 (): .
        """
        super().__init__(xid)
        self.packet_in_mask1 = packet_in_mask1
        self.packet_in_mask2 = packet_in_mask2
        self.port_status_mask1 = port_status_mask1
        self.port_status_mask2 = port_status_mask2
        self.flow_removed_mask1 = flow_removed_mask1
        self.flow_removed_mask2 = flow_removed_mask2


class RoleBaseMessage(GenericMessage):
    """Role basic structure for RoleRequest and RoleReply messages."""

    #: :class:`~.common.header.Header`
    #: Type OFPT_ROLE_REQUEST/OFPT_ROLE_REPLY.
    header = Header()
    #: One of NX_ROLE_*. (:class:`~.controller2switch.common.ControllerRole`)
    role = UBInt32(enum_ref=ControllerRole)
    #: Align to 64 bits.
    pad = Pad(4)
    #: Master Election Generation Id.
    generation_id = UBInt64()

    def __init__(self, xid=None, role=None, generation_id=None):
        """The constructor just assings parameters to object attributes.

        Args:
            xid (int): OpenFlow xid to the header.
            role (:class:`~.controller2switch.common.ControllerRole`): .
            generation_id (int): Master Election Generation Id.
        """
        super().__init__(xid)
        self.role = role
        self.generation_id = generation_id


class SwitchConfig(GenericMessage):
    """Used as base class for SET_CONFIG and GET_CONFIG_REPLY messages."""

    #: OpenFlow :class:`~common.header.Header`
    header = Header()
    flags = UBInt16(enum_ref=ConfigFlags)
    miss_send_len = UBInt16()

    def __init__(self, xid=None, flags=None, miss_send_len=None):
        """The constructor just assings parameters to object attributes.

        Args:
            xid (int): xid to be used on the message header.
            flags (ConfigFlags): OFPC_* flags.
            miss_send_len (int): UBInt16 max bytes of new flow that the
                datapath should send to the controller.
        """
        super().__init__(xid)
        self.flags = flags
        self.miss_send_len = miss_send_len


class MeterMultipartRequest(GenericStruct):
    """MeterMultipartRequest structure.

    This class represents the structure for ofp_meter_multipart_request.
    This structure is a body of OFPMP_METER and OFPMP_METER_CONFIG requests.
    """

    # Meter instance, or OFPM_ALL.
    meter_id = UBInt32(enum_ref=Meter)

    # Align to 64 bits.
    pad = Pad(4)

    def __init__(self, meter_id=Meter.OFPM_ALL):
        """The Constructor of MeterMultipartRequest receives the paramters
        below.

        Args:
            meter_id(Meter): Meter Indentify.The value Meter.OFPM_ALL is used
                             to refer to all Meters on the switch.
        """

        super().__init__()
        self.meter_id = meter_id


class MeterConfig(GenericStruct):
    """MeterConfig is a class to represents  ofp_meter_config structure.

    Body of reply to OFPMP_METER_CONFIG request.
    """
    # Length of this entry.
    length = UBInt16()
    # All OFPMC_* that apply.
    flags = UBInt16(enum_ref=MeterFlags)
    # Meter instance.
    meter_id = UBInt32(enum_ref=Meter)
    # The bands length is inferred from the length field.
    bands = ListOfMeterBandHeader()

    def __init__(self, flags=MeterFlags.OFPMF_STATS, meter_id=Meter.OFPM_ALL,
                 bands=[]):
        """The Constructor of MeterConfig receives the parameters below.

        Args:
            flags(MeterFlags): Meter configuration flags.The default value is
                               MeterFlags.OFPMF_STATS
            meter_id(Meter):   Meter Indentify.The value Meter.OFPM_ALL is used
                               to refer to all Meters on the switch.
            bands(list):       List of MeterBandHeader instances.
        """
        super().__init__()
        self.flags = flags
        self.meter_id = meter_id
        self.bands = bands


class BandStats(GenericStruct):
    """Band  Statistics.

    Statistics for each meter band.
    """

    packet_band_count = UBInt64()
    byte_band_count = UBInt64()

    def __init__(self, packet_band_count=None, byte_band_count=None):
        """The constructor just assings parameters to object attributes.

        Args:
            packet_band_count(int): Number of packets in band.
            byte_band_count(int):   Number of bytes in band.
        """
        self.packet_band_count = packet_band_count
        self.byte_band_count = byte_band_count


class ListOfBandStats(FixedTypeList):
    """List of BandStats.

    Represented by instances of BandStats.
    """

    def __init__(self, items=None):
        """The constructor just assings parameters to object attributes.

        Args:
            items (BandStats): Instance or a list of instances.
        """
        super().__init__(pyof_class=BandStats,items=items)


class MeterStats(GenericStruct):
    """Meter Statistics.

    Body of reply to OFPMP_METER request.
    """

    meter_id = UBInt32(enum_ref=Meter)
    length = UBInt16()
    pad = Pad(6)
    flow_count = UBInt32()
    packet_in_count = UBInt64()
    byte_in_count = UBInt64()
    duration_sec = UBInt32()
    duration_nsec = UBInt32()
    band_stats = ListOfBandStats()

    def __init__(self, meter_id=Meter.OFPM_ALL, flow_count=None,
                 packet_in_count=None, byte_in_count=None, duration_sec=None,
                 duration_nsec=None, band_stats=None):
        """The constructor just assings parameters to object attributes.

        Args:
            meter_id(Meter):      Meter instance.
            flow_count(int):      Number of flows bound to meter.
            packet_in_count(int): Number of packets in input.
            byte_in_count(int):   Number of bytes in input.
            duration_sec(int):    Time meter has been alive in seconds.
            duration_nsec(int):   Time meter has been alive in
                                  nanoseconds beyond duration_sec.
            band_stats(list):     Instances of BandStats
        """
        super().__init__()
        self.meter_id = meter_id
        self.flow_count = flow_count
        self.packet_in_count= packet_in_count
        self.byte_in_count = byte_in_count
        self.duration_sec = duration_sec
        self.duration_nsec = duration_nsec
        if band_stats != None:
          self.band_stats = band_stats
        else:
           self.band_stats = []
        self.update_length()

    def update_length(self):
        self.length = self.get_size()


    def pack(self, value=None):
        """Pack method used to update the length of instance and  packing.

        Args:
            value: Structure to be packed.
        """
        self.update_length()
        return super().pack(value)

    def unpack(self, buff=None, offset=0):
        """Unpack *buff* into this object.
        This method will convert a binary data into a readable value according
        to the attribute format.
        Args:
            buff (bytes): Binary buffer.
            offset (int): Where to begin unpacking.
        Raises:
            :exc:`~.exceptions.UnpackException`: If unpack fails.
        """
        length = UBInt16()
        length.unpack(buff,offset)

        length.unpack(buff,offset=offset+MeterStats.meter_id.get_size())
        super().unpack(buff[:offset+length.value],offset=offset)


class MeterFeatures(GenericStruct):
    """Body of reply to OFPMP_METER_FEATURES request. Meter features."""

    max_meter = UBInt32()
    band_types = UBInt32(enum_ref=MeterBandType)
    capabilities = UBInt32(enum_ref=MeterFlags)
    max_bands = UBInt8()
    max_color = UBInt8()
    pad = Pad(2)

    def __init__(self, max_meter=None, band_types=None, capabilities=None,
                 max_bands=None, max_color=None):
        """The Constructor of MeterFeatures receives the parameters below.

        Args:
            max_meter(int):           Maximum number of meters.
            band_types(Meter):        Bitmaps of OFPMBT_* values supported.
            capabilities(MeterFlags): Bitmaps of "ofp_meter_flags".
            max_bands(int):           Maximum bands per meters
            max_color(int):           Maximum color value
        """
        self.max_meter = max_meter
        self.band_types = band_types
        self.capabilities = capabilities
        self.max_bands = max_bands
        self.max_color = max_color<|MERGE_RESOLUTION|>--- conflicted
+++ resolved
@@ -22,22 +22,16 @@
 
 # Third-party imports
 
-<<<<<<< HEAD
-__all__ = ('AggregateStatsReply', 'AggregateStatsRequest', 'ConfigFlags',
-           'ControllerRole', 'DescStats', 'ExperimenterMultipartHeader',
-           'FlowStats', 'FlowStatsRequest', 'ListOfActions', 'MultipartTypes',
-           'PortStats', 'PortStatsRequest', 'QueueStats', 'QueueStatsRequest',
-           'StatsTypes', 'TableStats')
-=======
+
 __all__ = ('AggregateStatsReply', 'AggregateStatsRequest', 'Bucket',
            'BucketCounter', 'ConfigFlags', 'ControllerRole', 'DescStats',
            'FlowStats', 'FlowStatsRequest', 'GroupCapabilities',
-           'GroupDescStats', 'GroupFeatures', 'GroupStats',
-           'GroupStatsRequest', 'ListOfActions', 'MultipartTypes', 'PortStats',
+           'ExperimenterMultipartHeader', 'GroupDescStats',
+           'GroupFeatures', 'GroupStats', 'GroupStatsRequest', 
+           'ListOfActions', 'MultipartTypes', 'PortStats',
            'PortStatsRequest', 'QueueStats', 'QueueStatsRequest', 'StatsTypes',
            'TableStats', 'MeterMultipartRequest', 'MeterConfig',
            'MeterFeatures', 'BandStats', 'ListOfBandStats', 'MeterStats')
->>>>>>> 2bef5563
 
 # Enums
 
