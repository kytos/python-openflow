"""Basic types used in structures and messages."""

# System imports
import struct

# Local source tree imports
from pyof.foundation import exceptions
from pyof.foundation.base import GenericStruct, GenericType

# Third-party imports

<<<<<<< HEAD

__all__ = ('Ethernet', 'UBInt8', 'UBInt16', 'UBInt32', 'UBInt64', 'Char', 
           'Pad', 'IPAddress', 'HWAddress', 'BinaryData', 'FixedTypeList', 
           'ConstantTypeList')
=======
__all__ = ('BinaryData', 'Char', 'ConstantTypeList', 'FixedTypeList', 'DPID',
           'HWAddress', 'Pad', 'UBInt8', 'UBInt16', 'UBInt32', 'UBInt64')
>>>>>>> c3ceb0a9


class Pad(GenericType):
    """Class for padding attributes."""

    _fmt = ''

    def __init__(self, length=0):
        """Pad up to ``length``, in bytes.

        Args:
            length (int): Total length, in bytes.
        """
        super().__init__()
        self._length = length

    def __repr__(self):
        return "{}({})".format(type(self).__name__, self._length)

    def __str__(self):
        return self.pack()

    def get_size(self, value=None):
        """Return the type size in bytes.

        Args:
            value (int): In structs, the user can assign other value instead of
                this class' instance. Here, in such cases, ``self`` is a class
                attribute of the struct.

        Returns:
            int: Size in bytes.
        """
        return self._length

    def unpack(self, buff, offset=0):
        """Unpack *buff* into this object.

        Do nothing, since the _length is already defined and it is just a Pad.
        Keep buff and offset just for compability with other unpack methods.

        Args:
            buff: Buffer where data is located.
            offset (int): Where data stream begins.
        """
        pass

    def pack(self, value=None):
        """Pack the object.

        Args:
            value (int): In structs, the user can assign other value instead of
                this class' instance. Here, in such cases, ``self`` is a class
                attribute of the struct.

        Returns:
            bytes: the byte 0 (zero) *length* times.
        """
        return b'\x00' * self._length


class UBInt8(GenericType):
    """Format character for an Unsigned Char.

    Class for an 8-bit (1-byte) Unsigned Integer.
    """

    _fmt = "!B"


class UBInt16(GenericType):
    """Format character for an Unsigned Short.

    Class for an 16-bit (2-byte) Unsigned Integer.
    """

    _fmt = "!H"


class UBInt32(GenericType):
    """Format character for an Unsigned Int.

    Class for an 32-bit (4-byte) Unsigned Integer.
    """

    _fmt = "!I"


class UBInt64(GenericType):
    """Format character for an Unsigned Long Long.

    Class for an 64-bit (8-byte) Unsigned Integer.
    """

    _fmt = "!Q"

class DPID(GenericType):
    _fmt = "!8B"

    def __init__(self, dpid=None):
        self._value = dpid

    def __str__(self):
        return self._value

    @property
    def value(self):
        return self._value

    def unpack(self, buff, offset=0):
        begin = offset
        bytes = []
        while begin < offset + 8:
            number = struct.unpack("!B", buff[begin:begin+1])[0]
            bytes.append("%.2x" % number)
            begin += 1
        self._value = ':'.join(bytes)

    def pack(self, value=None):
        buffer = b''
        for value in self._value.split(":"):
            buffer += struct.pack('!B', int(value, 16))
        return buffer


class Char(GenericType):
    """Build a double char type according to the length."""

    def __init__(self, value=None, length=0):
        """The constructor takes the optional parameters below.

        Args:
            value: The character to be build.
            length (int): Character size.
        """
        super().__init__(value)
        self.length = length
        self._fmt = '!{}{}'.format(self.length, 's')

    def pack(self, value=None):
        """Pack the value as a binary representation.

        Returns:
            bytes: The binary representation.

        Raises:
            struct.error: If the value does not fit the binary format.
        """
        if isinstance(value, type(self)):
            return value.pack()

        try:
            if value is None:
                value = self.value
            packed = struct.pack(self._fmt, bytes(value, 'ascii'))
            return packed[:-1] + b'\0'  # null-terminated
        except struct.error as err:
            msg = "Char Pack error. "
            msg += "Class: {}, struct error: {} ".format(type(value).__name__,
                                                         err)
            raise exceptions.PackException(msg)

    def unpack(self, buff, offset=0):
        """Unpack a binary message into this object's attributes.

        Unpack the binary value *buff* and update this object attributes based
        on the results.

        Args:
            buff (bytes): Binary data package to be unpacked.
            offset (int): Where to begin unpacking.

        Raises:
            Exception: If there is a struct unpacking error.
        """
        try:
            begin = offset
            end = begin + self.length
            unpacked_data = struct.unpack(self._fmt, buff[begin:end])[0]
        except struct.error:
            raise Exception("%s: %s" % (offset, buff))

        self._value = unpacked_data.decode('ascii').rstrip('\0')


class IPAddress(GenericType):
    """Defines a IP address."""

    netmask = UBInt32()
    max_prefix = UBInt32(32)

    def __init__(self, address="0.0.0.0/32"):
        """The constructor takes the parameters below.

        Args:
            address (str): IP Address using ipv4 or ipv6 format.
                Defaults to '0.0.0.0/32'
        """
        if address.find('/') >= 0:
            address, netmask = address.split('/')
        else:
            netmask = 32

        super().__init__(address)
        self.netmask = int(netmask)

    @property
    def wildcard_netmask(self):
        """Calculate a wildcard to openflow netmask.

        Returns:
            netmask (bits): Wildcarded bits for netmask
        """
        return self.max_prefix - self.netmask

    def pack(self, value=None):
        """Pack the value as a binary representation.

        If the value is None the self._value will be used to pack.

        Args:
            value (str): IP Address with ipv4 format.

        Returns
            bytes: The binary representation.

        Raises:
            struct.error: If the value does not fit the binary format.
        """
        if isinstance(value, type(self)):
            return value.pack()

        if value is None:
            value = self._value

        if value.find('/'):
            value = value.split('/')[0]

        try:
            value = value.split('.')
            return struct.pack('!4B', *[int(x) for x in value])
        except struct.error as err:
            msg = "IPAddress error. "
            msg += "Class: {}, struct error: {} ".format(type(value).__name__,
                                                         err)
            raise exceptions.PackException(msg)

    def unpack(self, buff, offset=0):
        """Unpack a binary message into this object's attributes.

        Unpack the binary value *buff* and update this object attributes based
        on the results.

        Args:
            buff (bytes): Binary data package to be unpacked.
            offset (int): Where to begin unpacking.

        Raises:
            Exception: If there is a struct unpacking error.
        """
        try:
            unpacked_data = struct.unpack('!4B', buff[offset:offset+4])
            self._value = '.'.join([str(x) for x in unpacked_data])
        except:
            raise Exception("%s: %s" % (offset, buff))

    def get_size(self, value=None):
        """Return the ip address size in bytes.

        Args:
            value: In structs, the user can assign other value instead of
                this class' instance. Here, in such cases, ``self`` is a class
                attribute of the struct.

        Returns:
            int: The address size in bytes.
        """
        return 4

class HWAddress(GenericType):
    """Defines a hardware address."""

    def __init__(self, hw_address='00:00:00:00:00:00'):
        """The constructor takes the parameters below.

        Args:
            hw_address (bytes): Hardware address. Defaults to
                '00:00:00:00:00:00'.
        """
        super().__init__(hw_address)

    def pack(self, value=None):
        """Pack the value as a binary representation.

        If the passed value (or the self._value) is zero (int), then the pack
        will assume that the value to be packed is '00:00:00:00:00:00'.

        Returns
            bytes: The binary representation.

        Raises:
            struct.error: If the value does not fit the binary format.
        """
        if isinstance(value, type(self)):
            return value.pack()

        if value is None:
            value = self._value

        if value == 0:
            value = '00:00:00:00:00:00'

        value = value.split(':')

        try:
            return struct.pack('!6B', *[int(x, 16) for x in value])
        except struct.error as err:
            msg = "HWAddress error. "
            msg += "Class: {}, struct error: {} ".format(type(value).__name__,
                                                         err)
            raise exceptions.PackException(msg)

    def unpack(self, buff, offset=0):
        """Unpack a binary message into this object's attributes.

        Unpack the binary value *buff* and update this object attributes based
        on the results.

        Args:
            buff (bytes): Binary data package to be unpacked.
            offset (int): Where to begin unpacking.

        Raises:
            Exception: If there is a struct unpacking error.
        """
        def _int2hex(n):
            h = hex(n)[2:]  # remove '0x' prefix
            if len(h) == 1:
                return '0' + h
            else:
                return h

        try:
            unpacked_data = struct.unpack('!6B', buff[offset:offset+6])
        except:
            raise Exception("%s: %s" % (offset, buff))
        transformed_data = ':'.join([_int2hex(x) for x in unpacked_data])
        self._value = transformed_data

    def get_size(self, value=None):
        """Return the address size in bytes.

        Args:
            value: In structs, the user can assign other value instead of
                this class' instance. Here, in such cases, ``self`` is a class
                attribute of the struct.

        Returns:
            int: The address size in bytes.
        """
        return 6

    def is_broadcast(self):
        """Return true if the value is a broadcast address. False otherwise."""
        return self.value == 'ff:ff:ff:ff:ff:ff'


class BinaryData(GenericType):
    """Class to create objects that represent binary data.

    This is used in the ``data`` attribute from :class:`.PacketIn` and
    :class:`.PacketOut` messages. Both the :meth:`pack` and :meth:`unpack`
    methods will return the binary data itself. :meth:`get_size` method will
    return the size of the instance using Python's :func:`len`.
    """

    def __init__(self, value=b''):
        """The constructor takes the parameter below.

        Args:
            value (bytes): The binary data. Defaults to an empty value.
        """
        super().__init__(value)

    def pack(self, value=None):
        """Pack the value as a binary representation.

        Returns:
            bytes: The binary representation.

        Raises:
            :exc:`~.exceptions.NotBinaryData`: If value is not :class:`bytes`.
        """
        if isinstance(value, type(self)):
            return value.pack()

        if value is None:
            value = self._value

        if isinstance(value, bytes) and len(value) > 0:
            return value
        else:
            return b''

    def unpack(self, buff, offset=0):
        """Unpack a binary message into this object's attributes.

        Unpack the binary value *buff* and update this object attributes based
        on the results. Since the *buff* is binary data, no conversion is done.

        Args:
            buff (bytes): Binary data package to be unpacked.
            offset (int): Where to begin unpacking.
        """
        self._value = buff[offset:]

    def get_size(self, value=None):
        """Return the size in bytes.

        Args:
            value (bytes): In structs, the user can assign other value instead
                of this class' instance. Here, in such cases, ``self`` is a
                class attribute of the struct.

        Returns:
            int: The address size in bytes.
        """
        if value is None:
            return len(self._value)
        elif isinstance(value, type(self)):
            return value.get_size()
        else:
            return len(value)


class TypeList(list, GenericStruct):
    """Base class for lists that store objects of one single type."""

    def __init__(self, items):
        """Initialize the list with one item or a list of items.

        Args:
            items (iterable, ``pyof_class``): Items to be stored.
        """
        super().__init__()
        if isinstance(items, list):
            self.extend(items)
        elif items:
            self.append(items)

    def extend(self, items):
        """Extend the list by adding all items of ``items``.

        Args:
            items (iterable): Items to be added to the list.

        Raises:
            :exc:`~.exceptions.WrongListItemType`: If an item has an unexpected
                type.
        """
        for item in items:
            self.append(item)

    def pack(self, value=None):
        """Pack the value as a binary representation.

        Returns:
            bytes: The binary representation.
        """
        if isinstance(value, type(self)):
            return value.pack()

        if value is None:
            value = self
        else:
            container = type(self)()
            container.extend(value)
            value = container

        bin_message = b''
        try:
            for item in value:
                bin_message += item.pack()
            return bin_message
        except exceptions.PackException as err:
            msg = "{} pack error: {}".format(type(self).__name__, err)
            raise exceptions.PackException(msg)

    def unpack(self, buff, item_class, offset=0):
        """Unpack the elements of the list.

        This unpack method considers that all elements have the same size.
        To use this class with a pyof_class that accepts elements with
        different sizes, you must reimplement the unpack method.

        Args:
            buff (bytes): The binary data to be unpacked.
            item_class (:obj:`type`): Class of the expected items on this list.
            offset (int): If we need to shift the beginning of the data.
        """
        item_size = item_class().get_size()
        binary_items = (buff[i:i+item_size] for i in range(offset, len(buff),
                                                           item_size))
        for binary_item in binary_items:
            item = item_class()
            item.unpack(binary_item)
            self.append(item)

    def get_size(self, value=None):
        """Return the size in bytes.

        Args:
            value: In structs, the user can assign other value instead of
                this class' instance. Here, in such cases, ``self`` is a class
                attribute of the struct.

        Returns:
            int: The size in bytes.
        """
        if value is None:
            if len(self) == 0:
                # If this is a empty list, then returns zero
                return 0
            elif issubclass(type(self[0]), GenericType):
                # If the type of the elements is GenericType, then returns the
                # length of the list multiplied by the size of the GenericType.
                return len(self) * self[0].get_size()
            else:
                # Otherwise iter over the list accumulating the sizes.
                return sum(item.get_size() for item in self)
        else:
            return type(self)(value).get_size()

    def __str__(self):
        """Human-readable object representantion."""
        return "{}".format([str(item) for item in self])


class FixedTypeList(TypeList):
    """A list that stores instances of one pyof class."""

    _pyof_class = None

    def __init__(self, pyof_class, items=None):
        """The constructor parameters follows.

        Args:
            pyof_class (:obj:`type`): Class of the items to be stored.
            items (iterable, ``pyof_class``): Items to be stored.
        """
        self._pyof_class = pyof_class
        super().__init__(items)

    def append(self, item):
        """Append one item to the list.

        Args:
            item: Item to be appended. Its type must match the one defined in
                the constructor.

        Raises:
            :exc:`~.exceptions.WrongListItemType`: If the item has a different
                type than the one specified in the constructor.
        """
        if isinstance(item, list):
            self.extend(item)
        elif issubclass(item.__class__, self._pyof_class):
            list.append(self, item)
        else:
            raise exceptions.WrongListItemType(item.__class__.__name__,
                                               self._pyof_class.__name__)

    def insert(self, index, item):
        """Insert an item at the specified index.

        Args:
            index (int): Position to insert the item.
            item: Item to be inserted. It must have the type specified in the
                constructor.

        Raises:
            :exc:`~.exceptions.WrongListItemType`: If the item has a different
                type than the one specified in the constructor.
        """
        if issubclass(item.__class__, self._pyof_class):
            list.insert(self, index, item)
        else:
            raise exceptions.WrongListItemType(item.__class__.__name__,
                                               self._pyof_class.__name__)

    def unpack(self, buff, offset=0):
        """Unpack the elements of the list.

        This unpack method considers that all elements have the same size.
        To use this class with a pyof_class that accepts elements with
        different sizes, you must reimplement the unpack method.

        Args:
            buff (bytes): The binary data to be unpacked.
            offset (int): If we need to shift the beginning of the data.
        """
        super().unpack(buff, self._pyof_class, offset)


class ConstantTypeList(TypeList):
    """List that contains only objects of the same type (class).

    The types of all items are expected to be the same as the first item's.
    Otherwise, :exc:`~.exceptions.WrongListItemType` is raised in many
    list operations.
    """

    def __init__(self, items=None):
        """The contructor can contain the items to be stored.

        Args:
            items (iterable, :class:`object`): Items to be stored.

        Raises:
            :exc:`~.exceptions.WrongListItemType`: If an item has a different
                type than the first item to be stored.
        """
        super().__init__(items)

    def append(self, item):
        """Append one item to the list.

        Args:
            item: Item to be appended.

        Raises:
            :exc:`~.exceptions.WrongListItemType`: If an item has a different
                type than the first item to be stored.
        """
        if isinstance(item, list):
            self.extend(item)
        elif len(self) == 0:
            list.append(self, item)
        elif item.__class__ == self[0].__class__:
            list.append(self, item)
        else:
            raise exceptions.WrongListItemType(item.__class__.__name__,
                                               self[0].__class__.__name__)

    def insert(self, index, item):
        """Insert an item at the specified index.

        Args:
            index (int): Position to insert the item.
            item: Item to be inserted.

        Raises:
            :exc:`~.exceptions.WrongListItemType`: If an item has a different
                type than the first item to be stored.
        """
        if len(self) == 0:
            list.append(self, item)
        elif item.__class__ == self[0].__class__:
            list.insert(self, index, item)
        else:
            raise exceptions.WrongListItemType(item.__class__.__name__,
                                               self[0].__class__.__name__)<|MERGE_RESOLUTION|>--- conflicted
+++ resolved
@@ -9,16 +9,8 @@
 
 # Third-party imports
 
-<<<<<<< HEAD
-
-__all__ = ('Ethernet', 'UBInt8', 'UBInt16', 'UBInt32', 'UBInt64', 'Char', 
-           'Pad', 'IPAddress', 'HWAddress', 'BinaryData', 'FixedTypeList', 
-           'ConstantTypeList')
-=======
 __all__ = ('BinaryData', 'Char', 'ConstantTypeList', 'FixedTypeList', 'DPID',
            'HWAddress', 'Pad', 'UBInt8', 'UBInt16', 'UBInt32', 'UBInt64')
->>>>>>> c3ceb0a9
-
 
 class Pad(GenericType):
     """Class for padding attributes."""
