"""Basic types used in structures and messages."""

# System imports
import struct

# Local source tree imports
from pyof.foundation import exceptions
from pyof.foundation.base import GenericStruct, GenericType

# Third-party imports

<<<<<<< HEAD

__all__ = ('Ethernet', 'UBInt8', 'UBInt16', 'UBInt32', 'UBInt64', 'Char',
           'Pad', 'IPAddress', 'HWAddress', 'BinaryData', 'FixedTypeList',
           'ConstantTypeList')

=======
__all__ = ('BinaryData', 'Char', 'ConstantTypeList', 'FixedTypeList', 'DPID',
           'HWAddress', 'Pad', 'UBInt8', 'UBInt16', 'UBInt32', 'UBInt64')
>>>>>>> 7c5440f1

class Pad(GenericType):
    """Class for padding attributes."""

    _fmt = ''

    def __init__(self, length=0):
        """Pad up to ``length``, in bytes.

        Args:
            length (int): Total length, in bytes.
        """
        super().__init__()
        self._length = length

    def __repr__(self):
        return "{}({})".format(type(self).__name__, self._length)

    def __str__(self):
        return self.pack()

    def get_size(self, value=None):
        """Return the type size in bytes.

        Args:
            value (int): In structs, the user can assign other value instead of
                this class' instance. Here, in such cases, ``self`` is a class
                attribute of the struct.

        Returns:
            int: Size in bytes.
        """
        return self._length

    def unpack(self, buff, offset=0):
        """Unpack *buff* into this object.

        Do nothing, since the _length is already defined and it is just a Pad.
        Keep buff and offset just for compability with other unpack methods.

        Args:
            buff: Buffer where data is located.
            offset (int): Where data stream begins.
        """
        pass

    def pack(self, value=None):
        """Pack the object.

        Args:
            value (int): In structs, the user can assign other value instead of
                this class' instance. Here, in such cases, ``self`` is a class
                attribute of the struct.

        Returns:
            bytes: the byte 0 (zero) *length* times.
        """
        return b'\x00' * self._length


class UBInt8(GenericType):
    """Format character for an Unsigned Char.

    Class for an 8-bit (1-byte) Unsigned Integer.
    """

    _fmt = "!B"


class UBInt16(GenericType):
    """Format character for an Unsigned Short.

    Class for an 16-bit (2-byte) Unsigned Integer.
    """

    _fmt = "!H"


class UBInt32(GenericType):
    """Format character for an Unsigned Int.

    Class for an 32-bit (4-byte) Unsigned Integer.
    """

    _fmt = "!I"


class UBInt64(GenericType):
    """Format character for an Unsigned Long Long.

    Class for an 64-bit (8-byte) Unsigned Integer.
    """

    _fmt = "!Q"

class DPID(GenericType):
    _fmt = "!8B"

    def __init__(self, dpid=None):
        self._value = dpid

    def __str__(self):
        return self._value

    @property
    def value(self):
        return self._value

    def unpack(self, buff, offset=0):
        begin = offset
        bytes = []
        while begin < offset + 8:
            number = struct.unpack("!B", buff[begin:begin+1])[0]
            bytes.append("%.2x" % number)
            begin += 1
        self._value = ':'.join(bytes)

    def pack(self, value=None):
        buffer = b''
        for value in self._value.split(":"):
            buffer += struct.pack('!B', int(value, 16))
        return buffer


class Char(GenericType):
    """Build a double char type according to the length."""

    def __init__(self, value=None, length=0):
        """The constructor takes the optional parameters below.

        Args:
            value: The character to be build.
            length (int): Character size.
        """
        super().__init__(value)
        self.length = length
        self._fmt = '!{}{}'.format(self.length, 's')

    def pack(self, value=None):
        """Pack the value as a binary representation.

        Returns:
            bytes: The binary representation.

        Raises:
            struct.error: If the value does not fit the binary format.
        """
        if isinstance(value, type(self)):
            return value.pack()

        try:
            if value is None:
                value = self.value
            packed = struct.pack(self._fmt, bytes(value, 'ascii'))
            return packed[:-1] + b'\0'  # null-terminated
        except struct.error as err:
            msg = "Char Pack error. "
            msg += "Class: {}, struct error: {} ".format(type(value).__name__,
                                                         err)
            raise exceptions.PackException(msg)

    def unpack(self, buff, offset=0):
        """Unpack a binary message into this object's attributes.

        Unpack the binary value *buff* and update this object attributes based
        on the results.

        Args:
            buff (bytes): Binary data package to be unpacked.
            offset (int): Where to begin unpacking.

        Raises:
            Exception: If there is a struct unpacking error.
        """
        try:
            begin = offset
            end = begin + self.length
            unpacked_data = struct.unpack(self._fmt, buff[begin:end])[0]
        except struct.error:
            raise Exception("%s: %s" % (offset, buff))

        self._value = unpacked_data.decode('ascii').rstrip('\0')


class IPAddress(GenericType):
    """Defines a IP address."""

    netmask = UBInt32()
    max_prefix = UBInt32(32)

    def __init__(self, address="0.0.0.0/32"):
        """The constructor takes the parameters below.

        Args:
            address (str): IP Address using ipv4.
                Defaults to '0.0.0.0/32'
        """
        if address.find('/') >= 0:
            address, netmask = address.split('/')
        else:
            netmask = 32

        super().__init__(address)
        self.netmask = int(netmask)

    @property
    def wildcard_netmask(self):
        """Calculate a wildcard to openflow netmask.

        Returns:
            netmask (bits): Wildcarded bits for netmask
        """
        return self.max_prefix - self.netmask

    def pack(self, value=None):
        """Pack the value as a binary representation.

        If the value is None the self._value will be used to pack.

        Args:
            value (str): IP Address with ipv4 format.

        Returns
            bytes: The binary representation.

        Raises:
            struct.error: If the value does not fit the binary format.
        """
        if isinstance(value, type(self)):
            return value.pack()

        if value is None:
            value = self._value

        if value.find('/') >= 0:
            value = value.split('/')[0]

        try:
            value = value.split('.')
            return struct.pack('!4B', *[int(x) for x in value])
        except struct.error as err:
            msg = "IPAddress error. "
            msg += "Class: {}, struct error: {} ".format(type(value).__name__,
                                                         err)
            raise exceptions.PackException(msg)

    def unpack(self, buff, offset=0):
        """Unpack a binary message into this object's attributes.

        Unpack the binary value *buff* and update this object attributes based
        on the results.

        Args:
            buff (bytes): Binary data package to be unpacked.
            offset (int): Where to begin unpacking.

        Raises:
            Exception: If there is a struct unpacking error.
        """
        try:
            unpacked_data = struct.unpack('!4B', buff[offset:offset+4])
            self._value = '.'.join([str(x) for x in unpacked_data])
        except:
            raise Exception("%s: %s" % (offset, buff))

    def get_size(self, value=None):
        """Return the ip address size in bytes.

        Args:
            value: In structs, the user can assign other value instead of
                this class' instance. Here, in such cases, ``self`` is a class
                attribute of the struct.

        Returns:
            int: The address size in bytes.
        """
        return 4


class HWAddress(GenericType):
    """Defines a hardware address."""

    def __init__(self, hw_address='00:00:00:00:00:00'):
        """The constructor takes the parameters below.

        Args:
            hw_address (bytes): Hardware address. Defaults to
                '00:00:00:00:00:00'.
        """
        super().__init__(hw_address)

    def pack(self, value=None):
        """Pack the value as a binary representation.

        If the passed value (or the self._value) is zero (int), then the pack
        will assume that the value to be packed is '00:00:00:00:00:00'.

        Returns
            bytes: The binary representation.

        Raises:
            struct.error: If the value does not fit the binary format.
        """
        if isinstance(value, type(self)):
            return value.pack()

        if value is None:
            value = self._value

        if value == 0:
            value = '00:00:00:00:00:00'

        value = value.split(':')

        try:
            return struct.pack('!6B', *[int(x, 16) for x in value])
        except struct.error as err:
            msg = "HWAddress error. "
            msg += "Class: {}, struct error: {} ".format(type(value).__name__,
                                                         err)
            raise exceptions.PackException(msg)

    def unpack(self, buff, offset=0):
        """Unpack a binary message into this object's attributes.

        Unpack the binary value *buff* and update this object attributes based
        on the results.

        Args:
            buff (bytes): Binary data package to be unpacked.
            offset (int): Where to begin unpacking.

        Raises:
            Exception: If there is a struct unpacking error.
        """
        def _int2hex(n):
            return "{0:0{1}x}".format(n, 2)

        try:
            unpacked_data = struct.unpack('!6B', buff[offset:offset+6])
        except:
            raise Exception("%s: %s" % (offset, buff))
        transformed_data = ':'.join([_int2hex(x) for x in unpacked_data])
        self._value = transformed_data

    def get_size(self, value=None):
        """Return the address size in bytes.

        Args:
            value: In structs, the user can assign other value instead of
                this class' instance. Here, in such cases, ``self`` is a class
                attribute of the struct.

        Returns:
            int: The address size in bytes.
        """
        return 6

    def is_broadcast(self):
        """Return true if the value is a broadcast address. False otherwise."""
        return self.value == 'ff:ff:ff:ff:ff:ff'


class BinaryData(GenericType):
    """Class to create objects that represent binary data.

    This is used in the ``data`` attribute from :class:`.PacketIn` and
    :class:`.PacketOut` messages. Both the :meth:`pack` and :meth:`unpack`
    methods will return the binary data itself. :meth:`get_size` method will
    return the size of the instance using Python's :func:`len`.
    """

    def __init__(self, value=b''):
        """The constructor takes the parameter below.

        Args:
            value (bytes): The binary data. Defaults to an empty value.
        """
        super().__init__(value)

    def pack(self, value=None):
        """Pack the value as a binary representation.

        Returns:
            bytes: The binary representation.

        Raises:
            :exc:`~.exceptions.NotBinaryData`: If value is not :class:`bytes`.
        """
        if isinstance(value, type(self)):
            return value.pack()

        if value is None:
            value = self._value

        if isinstance(value, bytes) and len(value) > 0:
            return value
        else:
            return b''

    def unpack(self, buff, offset=0):
        """Unpack a binary message into this object's attributes.

        Unpack the binary value *buff* and update this object attributes based
        on the results. Since the *buff* is binary data, no conversion is done.

        Args:
            buff (bytes): Binary data package to be unpacked.
            offset (int): Where to begin unpacking.
        """
        self._value = buff[offset:]

    def get_size(self, value=None):
        """Return the size in bytes.

        Args:
            value (bytes): In structs, the user can assign other value instead
                of this class' instance. Here, in such cases, ``self`` is a
                class attribute of the struct.

        Returns:
            int: The address size in bytes.
        """
        if value is None:
            return len(self._value)
        elif isinstance(value, type(self)):
            return value.get_size()
        else:
            return len(value)


class TypeList(list, GenericStruct):
    """Base class for lists that store objects of one single type."""

    def __init__(self, items):
        """Initialize the list with one item or a list of items.

        Args:
            items (iterable, ``pyof_class``): Items to be stored.
        """
        super().__init__()
        if isinstance(items, list):
            self.extend(items)
        elif items:
            self.append(items)

    def extend(self, items):
        """Extend the list by adding all items of ``items``.

        Args:
            items (iterable): Items to be added to the list.

        Raises:
            :exc:`~.exceptions.WrongListItemType`: If an item has an unexpected
                type.
        """
        for item in items:
            self.append(item)

    def pack(self, value=None):
        """Pack the value as a binary representation.

        Returns:
            bytes: The binary representation.
        """
        if isinstance(value, type(self)):
            return value.pack()

        if value is None:
            value = self
        else:
            container = type(self)()
            container.extend(value)
            value = container

        bin_message = b''
        try:
            for item in value:
                bin_message += item.pack()
            return bin_message
        except exceptions.PackException as err:
            msg = "{} pack error: {}".format(type(self).__name__, err)
            raise exceptions.PackException(msg)

    def unpack(self, buff, item_class, offset=0):
        """Unpack the elements of the list.

        This unpack method considers that all elements have the same size.
        To use this class with a pyof_class that accepts elements with
        different sizes, you must reimplement the unpack method.

        Args:
            buff (bytes): The binary data to be unpacked.
            item_class (:obj:`type`): Class of the expected items on this list.
            offset (int): If we need to shift the beginning of the data.
        """
        item_size = item_class().get_size()
        binary_items = (buff[i:i+item_size] for i in range(offset, len(buff),
                                                           item_size))
        for binary_item in binary_items:
            item = item_class()
            item.unpack(binary_item)
            self.append(item)

    def get_size(self, value=None):
        """Return the size in bytes.

        Args:
            value: In structs, the user can assign other value instead of
                this class' instance. Here, in such cases, ``self`` is a class
                attribute of the struct.

        Returns:
            int: The size in bytes.
        """
        if value is None:
            if len(self) == 0:
                # If this is a empty list, then returns zero
                return 0
            elif issubclass(type(self[0]), GenericType):
                # If the type of the elements is GenericType, then returns the
                # length of the list multiplied by the size of the GenericType.
                return len(self) * self[0].get_size()
            else:
                # Otherwise iter over the list accumulating the sizes.
                return sum(item.get_size() for item in self)
        else:
            return type(self)(value).get_size()

    def __str__(self):
        """Human-readable object representantion."""
        return "{}".format([str(item) for item in self])


class FixedTypeList(TypeList):
    """A list that stores instances of one pyof class."""

    _pyof_class = None

    def __init__(self, pyof_class, items=None):
        """The constructor parameters follows.

        Args:
            pyof_class (:obj:`type`): Class of the items to be stored.
            items (iterable, ``pyof_class``): Items to be stored.
        """
        self._pyof_class = pyof_class
        super().__init__(items)

    def append(self, item):
        """Append one item to the list.

        Args:
            item: Item to be appended. Its type must match the one defined in
                the constructor.

        Raises:
            :exc:`~.exceptions.WrongListItemType`: If the item has a different
                type than the one specified in the constructor.
        """
        if isinstance(item, list):
            self.extend(item)
        elif issubclass(item.__class__, self._pyof_class):
            list.append(self, item)
        else:
            raise exceptions.WrongListItemType(item.__class__.__name__,
                                               self._pyof_class.__name__)

    def insert(self, index, item):
        """Insert an item at the specified index.

        Args:
            index (int): Position to insert the item.
            item: Item to be inserted. It must have the type specified in the
                constructor.

        Raises:
            :exc:`~.exceptions.WrongListItemType`: If the item has a different
                type than the one specified in the constructor.
        """
        if issubclass(item.__class__, self._pyof_class):
            list.insert(self, index, item)
        else:
            raise exceptions.WrongListItemType(item.__class__.__name__,
                                               self._pyof_class.__name__)

    def unpack(self, buff, offset=0):
        """Unpack the elements of the list.

        This unpack method considers that all elements have the same size.
        To use this class with a pyof_class that accepts elements with
        different sizes, you must reimplement the unpack method.

        Args:
            buff (bytes): The binary data to be unpacked.
            offset (int): If we need to shift the beginning of the data.
        """
        super().unpack(buff, self._pyof_class, offset)


class ConstantTypeList(TypeList):
    """List that contains only objects of the same type (class).

    The types of all items are expected to be the same as the first item's.
    Otherwise, :exc:`~.exceptions.WrongListItemType` is raised in many
    list operations.
    """

    def __init__(self, items=None):
        """The contructor can contain the items to be stored.

        Args:
            items (iterable, :class:`object`): Items to be stored.

        Raises:
            :exc:`~.exceptions.WrongListItemType`: If an item has a different
                type than the first item to be stored.
        """
        super().__init__(items)

    def append(self, item):
        """Append one item to the list.

        Args:
            item: Item to be appended.

        Raises:
            :exc:`~.exceptions.WrongListItemType`: If an item has a different
                type than the first item to be stored.
        """
        if isinstance(item, list):
            self.extend(item)
        elif len(self) == 0:
            list.append(self, item)
        elif item.__class__ == self[0].__class__:
            list.append(self, item)
        else:
            raise exceptions.WrongListItemType(item.__class__.__name__,
                                               self[0].__class__.__name__)

    def insert(self, index, item):
        """Insert an item at the specified index.

        Args:
            index (int): Position to insert the item.
            item: Item to be inserted.

        Raises:
            :exc:`~.exceptions.WrongListItemType`: If an item has a different
                type than the first item to be stored.
        """
        if len(self) == 0:
            list.append(self, item)
        elif item.__class__ == self[0].__class__:
            list.insert(self, index, item)
        else:
            raise exceptions.WrongListItemType(item.__class__.__name__,
                                               self[0].__class__.__name__)<|MERGE_RESOLUTION|>--- conflicted
+++ resolved
@@ -9,16 +9,9 @@
 
 # Third-party imports
 
-<<<<<<< HEAD
-
-__all__ = ('Ethernet', 'UBInt8', 'UBInt16', 'UBInt32', 'UBInt64', 'Char',
-           'Pad', 'IPAddress', 'HWAddress', 'BinaryData', 'FixedTypeList',
-           'ConstantTypeList')
-
-=======
-__all__ = ('BinaryData', 'Char', 'ConstantTypeList', 'FixedTypeList', 'DPID',
-           'HWAddress', 'Pad', 'UBInt8', 'UBInt16', 'UBInt32', 'UBInt64')
->>>>>>> 7c5440f1
+__all__ = ('BinaryData', 'Char', 'ConstantTypeList', 'FixedTypeList',
+           'IPAddress', 'DPID', 'HWAddress', 'Pad', 'UBInt8', 'UBInt16',
+           'UBInt32', 'UBInt64')
 
 class Pad(GenericType):
     """Class for padding attributes."""
