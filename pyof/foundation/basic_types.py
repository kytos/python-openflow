--- conflicted
+++ resolved
@@ -10,15 +10,9 @@
 # Third-party imports
 
 
-<<<<<<< HEAD
-__all__ = ('Ethernet', 'UBInt8', 'UBInt16', 'UBInt32', 'UBInt64',
-           'Char', 'Pad', 'IPAddress', 'HWAddress', 'BinaryData',
-           'FixedTypeList', 'ConstantTypeList')
-=======
-__all__ = ('Ethernet', 'UBInt8', 'UBInt16', 'UBInt32', 'UBInt64', 'Char',
-           'Pad', 'HWAddress', 'BinaryData', 'FixedTypeList',
+__all__ = ('Ethernet', 'UBInt8', 'UBInt16', 'UBInt32', 'UBInt64', 'Char', 
+           'Pad', 'IPAddress', 'HWAddress', 'BinaryData', 'FixedTypeList', 
            'ConstantTypeList')
->>>>>>> 66d4fbb2
 
 
 class Pad(GenericType):
