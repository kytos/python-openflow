"""
Contains basic and fundamental classes. Also few constants are defined here.
We designed python-openflow in a manner to make easy create new messages and
OpenFlow structs. You can realize that when you see a message class definition.

"""

# System imports
from collections import OrderedDict
import enum
import struct

# Third-party imports

# Local source tree imports
from pyof.v0x01.foundation import exceptions

#__all__ = ['OFP_ETH_ALEN', 'OFP_MAX_PORT_NAME_LEN', 'OFP_VERSION',
#           'OFP_MAX_TABLE_NAME_LEN', 'SERIAL_NUM_LEN', 'DESC_STR_LEN']

# CONSTANTS
OFP_ETH_ALEN = 6
OFP_MAX_PORT_NAME_LEN = 16
OFP_VERSION = 0x01
OFP_MAX_TABLE_NAME_LEN = 32
SERIAL_NUM_LEN = 32
DESC_STR_LEN = 256

# CLASSES


class GenericType(object):
    """This is a generic type Descriptor

    We can't implemment the __get__ method here
    """
    def __init__(self, val=None):
        self._value = val

    def __repr__(self):
        return "{}({})".format(self.__class__.__name__, self._value)

    def __str__(self):
        return '{}: {}'.format(self.__class__.__name__, str(self._value))

    def __eq__(self, other):
        return self._value == other

    def __ne__(self, other):
        return self._value != other

    def __gt__(self, other):
        return self._value > other

    def __ge__(self, other):
        return self._value >= other

    def __lt__(self, other):
        return self._value <= other

    def __le__(self, other):
        return self._value <= other

    def pack(self):
        """Pack the valeu as a binary representation."""
        if type(self._value.__class__) is enum.EnumMeta:
            # Gets the respective value from the Enum
            value = self._value.value
        else:
            value = self._value
        try:
            return struct.pack(self._fmt, value)
        except struct.error as err:
            message = "Value out of the possible range to basic type "
            message = message + self.__class__.__name__ + ". "
            message = message + str(err)
            raise exceptions.BadValueException(message)

    def unpack(self, buff, offset=0):
        """ Unpack a buff and stores at _value property. """
        # TODO: How to deal with this when the attribute from the
        #       owner class is an element from a enum? How to recover
        #       the enum name/reference ?
        try:
            self._value = struct.unpack_from(self._fmt, buff, offset)[0]
        except struct.error:
            raise exceptions.Exception("Error while unpacking"
                                       "data from buffer")

    def get_size(self):
        """ Return the size of type in bytes. """
        return struct.calcsize(self._fmt)

    def is_valid(self):
        try:
            self.pack()
        except:
            raise

    def value(self):
        return self._value


class MetaStruct(type):
    """
    MetaClass used to force ordered attributes
    """
    @classmethod
    def __prepare__(self, name, bases):
        return OrderedDict()

    def __new__(self, name, bases, classdict):
        classdict['__ordered__'] = OrderedDict([(key, type(value)) for
                                                key, value in classdict.items()
                                                if key[0] != '_' and not
                                                hasattr(value, '__call__')])
        return type.__new__(self, name, bases, classdict)


class GenericStruct(object):
    __metaclass__ = MetaStruct

    """Base class for all message classes (structs)"""
    def __init__(self, *args, **kwargs):
        for _attr in self.__ordered__:
            if not callable(getattr(self, _attr)):
                try:
                    setattr(self, _attr, kwargs[_attr])
                except KeyError:
                    pass

    def __repr__(self):
        message = self.__class__.__name__
        message += '('
        for _attr in self.__ordered__:
            message += repr(getattr(self, _attr))
            message += ", "
        # Removing a comma and a space from the end of the string
        message = message[:-2]
        message += ')'
        return message

    def __str__(self):
        message = "{}:\n".format(self.__class__.__name__)
        for _attr in self.__ordered__:
            attr = getattr(self, _attr)
            if not hasattr(attr, '_fmt'):
                message += "  {}".format(str(attr).replace('\n', '\n  '))
            else:
                message += "  {}: {}\n".format(_attr, str(attr))
        message.rstrip('\r')
        message.rstrip('\n')
        return message

    def get_size(self):
<<<<<<< HEAD
        """Return all tags whose names contain a given string.

        By default only free tags (tags which do not belong to any vocabulary)
        are returned. If the optional argument ``vocab_id_or_name`` is given
        then only tags from that vocabulary are returned.

        .. note:: test of a note

        :warning: test of a warning

        :class:`pyof.v0x01.common.header.Header` class.

        :param search_term: the string to search for in the tag names
        :type search_term: string
        :param vocab_id_or_name: the id or name of the vocabulary to look in
            (optional, default: None)
        :type vocab_id_or_name: string

        :returns: a list of tags that match the search term
        :rtype: list of ckan.model.tag.Tag objects

        These are written in doctest format, and should illustrate how to use
        the function.

                >>> a=[1,2,3]
                >>> print [x + 3 for x in a]
                [4, 5, 6]
        """
        tot = 0
        for _attr, _class in self.__ordered__:
            tot += getattr(self, _attr).get_size()
        return tot
=======
        if not GenericStruct.is_valid(self):
            raise Exception()
        else:
            size = 0
            for _attr in self.__ordered__:
                _class = self.__ordered__[_attr]
                attr = getattr(self, _attr)
                if _class.__name__ is 'PAD':
                    size += attr.get_size()
                elif _class.__name__ is 'Char':
                    size += getattr(self.__class__, _attr).get_size()
                elif issubclass(_class, GenericType):
                    size += _class().get_size()
                elif isinstance(attr, _class):
                    size += attr.get_size()
                else:
                    size += _class(attr).get_size()
            return size

    def _attributes(self):
        """Returns an generator with each attribute from the current instance.

        This attributes are coherced by the expected class for that attribute.
        """

        for _attr in self.__ordered__:
            _class = self.__ordered__[_attr]
            attr = getattr(self, _attr)
            if issubclass(_class, GenericType):
                # Checks for generic types
                if issubclass(type(attr), enum.Enum):
                    attr = _class(attr)
                elif not isinstance(attr, _class):
                    attr = _class(attr)
            elif issubclass(_class, list):
                # Verifications for classes derived from list type
                if not isinstance(attr, _class):
                    attr = _class(attr)
            yield attr
>>>>>>> f6d12334

    def pack(self):
        """Packs the message as binary.

        This method iters over the class attributes, according to the
        order of definition, and then converts each attribute to its byte
        representation using its own pack method.
            :return: binary representation of the message object
        """
        if not self.is_valid():
            error_msg = "Erro on validation prior to pack() on class "
            error_msg += "{}.".format(self.__class__.__name__)
            raise exceptions.ValidationError(error_msg)
        else:
            message = b''
            for attr in self._attributes():
                try:
                    message += attr.pack()
                except:
                    raise exceptions.AttributeTypeError(attr, type(attr),
                                                        type(attr))
            return message

    def unpack(self, buff):
        """Unpack a binary message.

        This method updated the object attributes based on the unpacked
        data from the buffer binary message. It is an inplace method,
        and it receives the binary data of the message without the header.
        There is no return on this method

            :param buff: binary data package to be unpacked
                         without the first 8 bytes (header)
        """
        begin = 0
        for attr in self._attributes:
            if attr.__class__.__name__ != "Header":
                attr.unpack(buff, offset=begin)
                setattr(self, attr.__name__, attr)
                begin += attr.get_size()

    def _attr_fits_into_class(attr, _class):
        if not isinstance(attr, _class):
            try:
                struct.pack(_class._fmt, attr)
            except:
                return False
        return True

    def _validate_attributes_type(self):
        """This method validates the type of each attribute"""
        for _attr in self.__ordered__:
            _class = self.__ordered__[_attr]
            attr = getattr(self, _attr)
            if isinstance(attr, _class):
                return True
            elif issubclass(_class, GenericType):
                if GenericStruct._fits_into_generic_type(attr, _class):
                    return True
            elif not isinstance(attr, _class):
                return False
        return True

    def is_valid(self):
        """Method to validate the content of the object.

        Verifications:
            - attributes type
            - overflow behaviour
        """
        return True
        if not self._validate_attributes_type():
            return False
        return True


class GenericMessage(GenericStruct):
    """
    All OpenFlow messages here on this library will be based on this
    GenericMessage class.

    So, if you need insert a method that will be used for all messages, here is
    the place to code.
    """

    def update_header_length(self):
        """
        When sending an OpenFlow message we need to inform on header the length
        of the message. This is mandatory.

        This method update the packet header length with the actual message
        size.
        """
        self.header.length = self.get_size()

    def pack(self):
        """
        One of the basic operations on a Message is the pack operation.

        During the packing process we get all attributes of a message and
        convert to binary.

        Since that this is usually used before send the message to switch, here
        we also call :func:`update_header_length`. 
        """
        self.update_header_length()
        if not self.is_valid():
            raise Exception("Error on validate")
        return super().pack()

    def _validate_message_length(self):
        if not self.header.length == self.get_size():
            return False
        return True

    def is_valid(self):
        return True
        if not super().is_valid:
            return False
        if not self._validate_message_length():
            return False
        return True<|MERGE_RESOLUTION|>--- conflicted
+++ resolved
@@ -153,7 +153,6 @@
         return message
 
     def get_size(self):
-<<<<<<< HEAD
         """Return all tags whose names contain a given string.
 
         By default only free tags (tags which do not belong to any vocabulary)
@@ -182,11 +181,6 @@
                 >>> print [x + 3 for x in a]
                 [4, 5, 6]
         """
-        tot = 0
-        for _attr, _class in self.__ordered__:
-            tot += getattr(self, _attr).get_size()
-        return tot
-=======
         if not GenericStruct.is_valid(self):
             raise Exception()
         else:
@@ -226,7 +220,6 @@
                 if not isinstance(attr, _class):
                     attr = _class(attr)
             yield attr
->>>>>>> f6d12334
 
     def pack(self):
         """Packs the message as binary.
