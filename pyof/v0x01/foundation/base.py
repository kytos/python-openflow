"""Base and fundamental classes used all over the library.

Besides classes, several constants are defined here. We designed
python-openflow in a manner to make it easy to create new messages and OpenFlow
structs. You can realize that when you see a message class definition.

A **struct** here is a group of basic attributes and/or struct attributes (i.e.
:class:`~.common.header.Header`). A **message** here is like a struct, but all
messages have a header attribute (i.e.
:class:`~.asynchronous.packet_in.PacketIn`).

The main classes of this module are :class:`GenericStruct`,
:class:`GenericMessage`, :class:`GenericBitMask` and :class:`GenericType`.
These classes are used in all parts of this library.
"""

# System imports
from collections import OrderedDict
import enum
import struct
from copy import deepcopy

# Third-party imports

# Local source tree imports
from pyof.v0x01.foundation import exceptions

# This will determine the order on sphinx documentation.
__all__ = ('GenericStruct', 'GenericMessage', 'GenericType', 'GenericBitMask',
           'MetaStruct', 'MetaBitMask')

# Constants
OFP_ETH_ALEN = 6
OFP_MAX_PORT_NAME_LEN = 16
OFP_VERSION = 0x01
OFP_MAX_TABLE_NAME_LEN = 32
SERIAL_NUM_LEN = 32
DESC_STR_LEN = 256

# Classes


class GenericType:
    """This is a foundation class for all custom attributes.

    Base class for :class:`~.basic_types.UBInt8`,
    :class:`~.basic_types.Char` and others.

    :param value: The type's value
    :param enum_ref: If :attr:`value` is from an Enum, specify its type
    :type enum_ref: :class:`type`
    """

    _fmt = None

    def __init__(self, value=None, enum_ref=None):
        self._value = value
        self.enum_ref = enum_ref

    def __repr__(self):
        return "{}({})".format(type(self).__name__, self._value)

    def __str__(self):
        return '{}'.format(str(self._value))

    def __eq__(self, other):
        if type(other) == type(self):
            return self.pack() == other.pack()
        elif self.isenum() and type(other) is self.enum_ref:
            return self.value == other.value
        return self.value == other

    def __ne__(self, other):
        return self._value != other

    def __gt__(self, other):
        return self._value > other

    def __ge__(self, other):
        return self._value >= other

    def __lt__(self, other):
        return self._value <= other

    def __le__(self, other):
        return self._value <= other

    @property
    def value(self):
        """Return this type's value.

        The value of an enum, bitmask, etc.
        """
        if self.isenum():
            if isinstance(self._value, self.enum_ref):
                return self._value.value
            return self._value
        elif self.is_bitmask():
            return self._value.bitmask
        else:
            return self._value

    def pack(self):
        """Pack the value as a binary representation.

        :return: The binary representation
        :rtype: bytes
        :raise: :exc:`~.exceptions.BadValueException` - if the value does not
            fit the binary format
        """
        try:
            return struct.pack(self._fmt, self.value)
        except struct.error as err:
            message = "Value out of the possible range to basic type "
            message = message + type(self).__name__ + ". "
            message = message + str(err)
            raise exceptions.BadValueException(message)

    def unpack(self, buff, offset=0):
        """Unpack *buff* into this object.

        This method will convert a binary data into a readable value according
        to the attribute format.

        :param bytes buff: binary buffer
        :param int offset: where to begin unpacking
        :raise: :exc:`~.exceptions.UnpackException` - if unpack fails
        """
        try:
            self._value = struct.unpack_from(self._fmt, buff, offset)[0]
            if self.enum_ref:
                self._value = self.enum_ref(self._value)
        except struct.error:
            raise exceptions.UnpackException("Error while unpacking data from "
                                             "buffer")

    def get_size(self):
        """Return the size in bytes of this type.

        :return: Size in bytes
        :rtype: int
        """
        return struct.calcsize(self._fmt)

    def is_valid(self):
        """Check whether the value fits the binary format.

        Assert that :func:`pack` succeeds.

        :return: Whether the value is valid for this type
        :rtype: bool
        """
        try:
            self.pack()
            return True
        except exceptions.BadValueException:
            return False

    def isenum(self):
        """Test whether it is an :class:`~enum.Enum`.

        :return: whether it is an :class:`~enum.Enum`
        :rtype: bool
        """
        return self.enum_ref and issubclass(self.enum_ref, enum.Enum)

    def is_bitmask(self):
        """Test whether it is a :class:`GenericBitMask`.

        :return: whether it is a :class:`GenericBitMask`.
        :rtype: bool
        """
        return self._value and issubclass(type(self._value), GenericBitMask)


class MetaStruct(type):
    """MetaClass to force ordered attributes.

    You probably do not need to use this class. Inherit from
    :class:`GenericStruct` instead.
    """

    @classmethod
    def __prepare__(mcs, name, bases):  # pylint: disable=unused-argument
        return OrderedDict()

    def __new__(mcs, name, bases, classdict):
        # Skip methods and private attributes
        classdict['__ordered__'] = OrderedDict([(key, type(value)) for
                                                key, value in classdict.items()
                                                if key[0] != '_' and not
                                                hasattr(value, '__call__')])
        return type.__new__(mcs, name, bases, classdict)


class GenericStruct(object, metaclass=MetaStruct):
    """Class inherited by all OpenFlow structs.

    If you need to insert a method that will be used by all structs, this is
    the place to code it.

    .. note:: A struct on this library's context is like a struct in C. It
              has a list of attributes and theses attributes can be structs,
              too.
    """

    def __init__(self):
        for attribute_name, class_attribute in self.get_class_attributes():
            setattr(self, attribute_name, deepcopy(class_attribute))

    def __eq__(self, other):
        """Check whether two structures have the same structure and values.

        Compare the binary representation of structs to decide whether they
        are equal or not.

            :param GenricStruct other: the struct we want to compare with
        """
        return self.pack() == other.pack()

    @staticmethod
    def _attr_fits_into_class(attr, _class):
        if not isinstance(attr, _class):
            try:
                struct.pack(_class._fmt, attr)
            except struct.error:
                return False
        return True

    def _validate_attributes_type(self):
        """Validate the type of each attribute."""
        for _attr in self.__ordered__:        # pylint: disable=no-member
            _class = self.__ordered__[_attr]  # pylint: disable=no-member
            attr = getattr(self, _attr)
            if isinstance(attr, _class):
                return True
            elif issubclass(_class, GenericType):
                if GenericStruct._attr_fits_into_class(attr, _class):
                    return True
            elif not isinstance(attr, _class):
                return False
        return True

    def get_class_attributes(self):
        """Return a generator for class attributes' names and their types.

        .. code-block:: python3

            for _name, _type in self.get_class_attributes():
                print("Attribute name: {}".format(_name))
                print("Attribute type: {}".format(_type))

        :return: Tuples with attribute name and type.
        :rtype: generator
        """
        for attribute_name in self.__ordered__:  # pylint: disable=no-member
            yield (attribute_name, getattr(type(self), attribute_name))

    def get_instance_attributes(self):
        """Return a generator for instance attributes' names and their values.

        .. code-block:: python3

            for _name, _value in self.get_instance_attributes():
                print("Attribute name: {}".format(_name))
                print("Attribute value: {}".format(_value))

        :return: Tuples with attribute name and value.
        :rtype: generator
        """
        for attribute_name in self.__ordered__:  # pylint: disable=no-member
            yield (attribute_name, getattr(self, attribute_name))

    def get_attributes(self):
        """Return a generator for attributes' values and types.

        .. code-block:: python3

            for _value, _type in self.get_attributes():
                print("Attribute value: {}".format(_value))
                print("Attribute type: {}".format(_type))

        :return: Tuples with attribute value and type.
        :rtype: generator
        """
        for attribute_name in self.__ordered__:  # pylint: disable=no-member
            yield (getattr(self, attribute_name),
                   getattr(type(self), attribute_name))

    def get_size(self):
        """Calculate the total struct size in bytes.

        For each struct attribute, sum the result of each one's ``get_size()``
        method.

        :return: Total number of bytes used by the struct
        :rtype: int
        :raise Exception: if the struct is not valid

        """
        # TODO: raise the proper exception here
        if not GenericStruct.is_valid(self):
            raise Exception()
        else:
            size = 0
            # pylint: disable=no-member
            for _attr, _class in self.__ordered__.items():
                attr = getattr(self, _attr)
                if _class.__name__ is 'PAD':
                    size += attr.get_size()
                elif _class.__name__ is 'Char':
                    size += getattr(type(self), _attr).get_size()
                elif issubclass(_class, GenericType):
                    size += _class().get_size()
                elif isinstance(attr, _class):
                    size += attr.get_size()
                else:
                    size += _class(attr).get_size()
            return size

    def pack(self):
        """Pack the struct in a binary representation.

        Iterate over the class attributes, according to the
        order of definition, and then convert each attribute to its byte
        representation using its own ``pack`` method.

        :return: binary representation of the struct object
        :rtype: bytes
        :raise: :exc:`~.exceptions.ValidationError` - if validation fails
        """
        if not self.is_valid():
            error_msg = "Erro on validation prior to pack() on class "
            error_msg += "{}.".format(type(self).__name__)
            raise exceptions.ValidationError(error_msg)
        else:
            message = b''
            # pylint: disable=no-member
            for attr_name, attr_class in self.__ordered__.items():
                attr = getattr(self, attr_name)
                class_attr = getattr(type(self), attr_name)
                if isinstance(attr, attr_class):
                    message += attr.pack()
                elif class_attr.isenum():
                    message += attr_class(value=attr,
                                          enum_ref=class_attr.enum_ref).pack()
                else:
                    message += attr_class(attr).pack()

            return message

    def unpack(self, buff, offset=0):
        """Unpack a binary struct into this object's attributes.

        Update this object attributes based on the unpacked values of *buff*.
        It is an inplace method and it receives the binary data of the struct.

        :param bytes buff: binary data package to be unpacked
        :param int offset: where to begin unpacking
        """
        begin = offset
        for attribute_name, class_attribute in self.get_class_attributes():
            attribute = deepcopy(class_attribute)
            attribute.unpack(buff, begin)
            setattr(self, attribute_name, attribute)
            begin += attribute.get_size()

    def is_valid(self):
        """Check whether all struct attributes in are valid.

        This method will check whether all struct attributes have a proper
        value according to the OpenFlow specification. For instance, if you
        have a struct with an attribute of type :class:`basic_types.UBInt8()`
        and you assign a string value to it, this method will return False.

        :return: Whether the struct is valid
        :rtype: bool
        """
        # TODO: check for attribute types and overflow behaviour
        return True
        if not self._validate_attributes_type():
            return False
        return True


class GenericMessage(GenericStruct):
    """Base class that is the foundation for all OpenFlow messages.

    To add a method that will be used by all messages, write it here.

    .. note:: A Message on this library context is like a Struct but has a
              also a :attr:`header` attribute.
    """

    header = None

    def unpack(self, buff, offset=0):
        """Unpack a binary message into this object's attributes.

<<<<<<< HEAD
        This method updated the object attributes based on the unpacked
        data from the buffer binary message. It is an inplace method,
        and it receives the binary data of the message **without** the header.
        There is no return on this method
=======
        Unpack the binary value *buff* and update this object attributes based
        on the results. It is an inplace method and it receives the binary data
        of the message **without the header**.
>>>>>>> b47c4a06

        :param bytes buff: binary data package to be unpacked, without the
            header
        :param int offset: where to begin unpacking
        """
        begin = offset
        for attribute_name, class_attribute in self.get_class_attributes():
            if type(class_attribute).__name__ != "Header":
                attribute = deepcopy(class_attribute)
                attribute.unpack(buff, begin)
                setattr(self, attribute_name, attribute)
                begin += attribute.get_size()

    def _validate_message_length(self):
        if not self.header.length == self.get_size():
            return False
        return True

    def is_valid(self):
        """Check whether a message is valid or not.

        This method will validate the Message content. During the validation
        process, we check whether the attributes' values are valid according to
        the OpenFlow specification. Call this method if you want to verify
        whether the message is ready to pack.

        :return: Whether the message is valid
        :rtype: bool
        """
        return True
        if not super().is_valid():
            return False
        if not self._validate_message_length():
            return False
        return True

    def pack(self):
        """Pack the message into a binary data.

        One of the basic operations on a Message is the pack operation. During
        the packing process, we convert all message attributes to binary
        format.

        Since that this is usually used before sending the message to a switch,
        here we also call :meth:`update_header_length`.

        .. seealso:: This method call its parent's :meth:`GenericStruct.pack`
            after :meth:`update_header_length`.

        :return: A binary data thats represents the Message
        :rtype: bytes
        :raise Exception: if there are validation errors
        """
        # TODO: Raise a proper lib exception
        self.update_header_length()
        if not self.is_valid():
            raise Exception("Error on validate")
        return super().pack()

    def update_header_length(self):
        """Update the header length attribute based on current message size.

        When sending an OpenFlow message we need to inform the message length
        on the header. This is mandatory.
        """
        self.header.length = self.get_size()


class MetaBitMask(type):
    """MetaClass to create a special BitMaskEnum type.

    You probably do not need to use this class. Inherit from
    :class:`GenericBitMask` instead.

    This metaclass converts the declared class attributes into elements of an
    enum. It also replaces the :meth:`__dir__` and :meth:`__getattr__` methods,
    so the resulting class will behave as an :class:`~enum.Enum` class (you can
    access object.ELEMENT and recover either values or names).
    """

    def __new__(mcs, name, bases, classdict):
        _enum = OrderedDict([(key, value) for key, value in classdict.items()
                             if key[0] != '_' and not
                             hasattr(value, '__call__') and not
                             isinstance(value, property)])
        if _enum:
            classdict = {key: value for key, value in classdict.items()
                         if key[0] == '_' or hasattr(value, '__call__') or
                         isinstance(value, property)}
            classdict['_enum'] = _enum
        return type.__new__(mcs, name, bases, classdict)

    def __getattr__(cls, name):
        return cls._enum[name]

    def __dir__(cls):
        res = dir(type(cls)) + list(cls.__dict__.keys())
        if cls is not GenericBitMask:
            res.extend(cls._enum)
        return res


class GenericBitMask(object, metaclass=MetaBitMask):
    """Base class for enums that use bitmask values."""

    def __init__(self, bitmask=None):
        self.bitmask = bitmask
        self._enum = {}

    def __str__(self):
        return "{}".format(self.bitmask)

    def __repr__(self):
        return "{}({})".format(type(self).__name__, self.bitmask)

    @property
    def names(self):
        """List of selected enum names.

        :return: Enum names
        :rtype: list
        """
        result = []
        for key, value in self.iteritems():
            if value & self.bitmask:
                result.append(key)
        return result

    def iteritems(self):
        """Generator for attributes' name-value pairs.

        :return: attributes' (name, value) tuples
        :rtype: generator
        """
        for key, value in self._enum.items():
            yield (key, value)<|MERGE_RESOLUTION|>--- conflicted
+++ resolved
@@ -397,16 +397,9 @@
     def unpack(self, buff, offset=0):
         """Unpack a binary message into this object's attributes.
 
-<<<<<<< HEAD
-        This method updated the object attributes based on the unpacked
-        data from the buffer binary message. It is an inplace method,
-        and it receives the binary data of the message **without** the header.
-        There is no return on this method
-=======
         Unpack the binary value *buff* and update this object attributes based
         on the results. It is an inplace method and it receives the binary data
         of the message **without the header**.
->>>>>>> b47c4a06
 
         :param bytes buff: binary data package to be unpacked, without the
             header
