--- conflicted
+++ resolved
@@ -541,74 +541,4 @@
             list.insert(self, index, item)
         else:
             raise exceptions.WrongListItemType(item.__class__.__name__,
-<<<<<<< HEAD
-                                               self[0].__class__.__name__)
-=======
-                                               self[0].__class__.__name__)
-
-    def get_size(self):
-        """Return the size in bytes.
-
-        Returns:
-            int: The size in bytes.
-        """
-        if len(self) == 0:
-            # If this is a empty list, then returns zero
-            return 0
-        elif issubclass(self[0].__class__, base.GenericType):
-            # If the type of the elements is GenericType, then returns the
-            # length of the list multiplied by the size of the GenericType.
-            return len(self) * self[0].__class__().get_size()
-        else:
-            # Otherwise iter over the list accumulating the sizes.
-            size = 0
-            for item in self:
-                size += item.get_size()
-            return size
-
-    def pack(self, value=None):
-        """Pack the value as a binary representation.
-
-        Returns:
-            bytes: The binary representation.
-        """
-        if isinstance(value, type(self)):
-            return value.pack()
-
-        if value is None:
-            value = self
-        else:
-            container = type(self)()
-            container.extend(value)
-            value = container
-
-        bin_message = b''
-        try:
-            for item in value:
-                bin_message += item.pack()
-            return bin_message
-        except exceptions.PackException as err:
-            msg = "{} pack error: ".format(type(self).__name__)
-            msg += err
-            raise exceptions.PackException(msg)
-
-    def unpack(self, buff, item_class, offset=0):
-        """Unpack the elements of the list.
-
-        This unpack method considers that all elements have the same size.
-        To use this class with a pyof_class that accepts elements with
-        different sizes, you must reimplement the unpack method.
-
-        Args:
-            buff (bytes): The binary data to be unpacked.
-            item_class (:obj:`type`): Class of the expected items on this list.
-            offset (int): If we need to shift the beginning of the data.
-        """
-        item_size = item_class.get_size()
-        binary_items = [buff[i:i+2] for i in range(offset, len(buff),
-                                                   item_size)]
-        for binary_item in binary_items:
-            item = item_class()
-            item.unpack(binary_item)
-            self.append(item)
->>>>>>> ff65e1fb
+                                               self[0].__class__.__name__)