<<<<<<< HEAD
"""Here we have the constants related to v0x01 version."""
OFP_VERSION = 0x01
=======
"""Here we have the constants related to v0x01 version"""
OFP_VERSION = 0x01

#: This value represents the constant -1. This value is used when no buffer is
#: specified
NO_BUFFER = 2**32-1
>>>>>>> e60389d2
<|MERGE_RESOLUTION|>--- conflicted
+++ resolved
@@ -1,11 +1,6 @@
-<<<<<<< HEAD
 """Here we have the constants related to v0x01 version."""
-OFP_VERSION = 0x01
-=======
-"""Here we have the constants related to v0x01 version"""
 OFP_VERSION = 0x01
 
 #: This value represents the constant -1. This value is used when no buffer is
 #: specified
-NO_BUFFER = 2**32-1
->>>>>>> e60389d2
+NO_BUFFER = 2**32-1