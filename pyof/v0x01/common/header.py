--- conflicted
+++ resolved
@@ -10,12 +10,10 @@
 from pyof.v0x01.foundation import base
 from pyof.v0x01.foundation import basic_types
 
-<<<<<<< HEAD
 __all__ = ('Header', 'Type')
-=======
+
 # Max xid of a message considering it's size (UBInt32 on v0x01)
 MAXID = 2147483647
->>>>>>> 6802e655
 
 # Enums
 
